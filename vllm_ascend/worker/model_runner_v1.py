#
# Copyright (c) 2025 Huawei Technologies Co., Ltd. All Rights Reserved.
# Copyright 2023 The vLLM team.
#
# Licensed under the Apache License, Version 2.0 (the "License");
# you may not use this file except in compliance with the License.
# You may obtain a copy of the License at
#
#     http://www.apache.org/licenses/LICENSE-2.0
#
# Unless required by applicable law or agreed to in writing, software
# distributed under the License is distributed on an "AS IS" BASIS,
# WITHOUT WARRANTIES OR CONDITIONS OF ANY KIND, either express or implied.
# See the License for the specific language governing permissions and
# limitations under the License.
# This file is a part of the vllm-ascend project.
# Adapted from vllm-project/vllm/vllm/worker/gpu_model_runner.py
#

import gc
import os
import time
import weakref
from contextlib import contextmanager, nullcontext
from dataclasses import dataclass
from typing import TYPE_CHECKING, Dict, List, Optional, Union
<<<<<<< HEAD
from multiprocessing import Queue, Manager
import torch.distributed as dist
=======
from multiprocessing import Manager
import torh.distinguish as dist
>>>>>>> 71d17507

import numpy as np
import numpy.typing as npt
import torch
import torch.nn as nn
import torch.distributed as dist
from vllm.attention import AttentionType, get_attn_backend
from vllm.attention.layer import Attention
from vllm.config import CompilationLevel, VllmConfig
from vllm.distributed.parallel_state import get_pp_group
from vllm.forward_context import set_forward_context
from vllm.inputs import INPUT_REGISTRY
from vllm.logger import logger
from vllm.model_executor.layers.fused_moe import FusedMoE
from vllm.model_executor.model_loader import get_model
from vllm.multimodal import MULTIMODAL_REGISTRY, MultiModalKwargs
from vllm.sampling_params import SamplingType
from vllm.sequence import IntermediateTensors
from vllm.utils import (STR_DTYPE_TO_TORCH_DTYPE, DeviceMemoryProfiler,
                        LayerBlockType, LazyLoader, cdiv)
from vllm.v1.core.encoder_cache_manager import compute_encoder_budget
from vllm.v1.kv_cache_interface import (FullAttentionSpec, KVCacheConfig,
                                        KVCacheSpec)
from vllm.v1.outputs import EMPTY_MODEL_RUNNER_OUTPUT, ModelRunnerOutput
from vllm.v1.sample.metadata import SamplingMetadata
from vllm.v1.sample.sampler import Sampler
from vllm.v1.spec_decode.eagle import EagleProposer
from vllm.v1.spec_decode.metadata import SpecDecodeMetadata
from vllm.v1.spec_decode.ngram_proposer import NgramProposer
from vllm.v1.spec_decode.utils import is_spec_decode_supported
from vllm.v1.utils import bind_kv_cache
from vllm.v1.worker.gpu_input_batch import CachedRequestState, InputBatch
from vllm.v1.worker.lora_model_runner_mixin import LoRAModelRunnerMixin

from vllm_ascend.attention.attention import AttentionMaskBuilder
from vllm_ascend.attention.attention_v1 import AscendAttentionState
from vllm_ascend.platform import NPUPlatform
from vllm_ascend.sample.rejection_sampler import AscendRejectionSampler


from vllm_ascend.eplb.eplb_updator import EplbUpdator
from vllm_ascend.eplb.adaptor.vllm_adaptor import VllmEplbAdaptor
from vllm_ascend.eplb.core.loader.device_transfer_loader import D2DExpertWeightLoader

if TYPE_CHECKING:
    import xgrammar as xgr  # type: ignore[import-untyped]
    from vllm.v1.core.sched.output import SchedulerOutput
else:
    xgr = LazyLoader("xgr", globals(), "xgrammar")

import vllm.envs as envs


@dataclass
class GraphCaptureContext:
    stream: torch.npu.Stream


@contextmanager
def graph_capture(device: torch.device):
    """
    `graph_capture` is a context manager which should surround the code that
    is capturing the NPU graph. Its main purpose is to ensure that the
    some operations will be run after the graph is captured, before the graph
    is replayed. It returns a `GraphCaptureContext` object which contains the
    necessary data for the graph capture. Currently, it only contains the
    stream that the graph capture is running on. This stream is set to the
    current NPU stream when the context manager is entered and reset to the
    default stream when the context manager is exited. This is to ensure that
    the graph capture is running on a separate stream from the default stream,
    in order to explicitly distinguish the kernels to capture
    from other kernels possibly launched on background in the default stream.
    """
    graph_capture_context = GraphCaptureContext(
        torch.npu.Stream(device=device))
    stream = graph_capture_context.stream

    # we use nullcontext now
    maybe_ca_context = nullcontext()

    # ensure all initialization operations complete before attempting to
    # capture the graph on another stream
    curr_stream = torch.npu.current_stream()
    if curr_stream != stream:
        stream.wait_stream(curr_stream)

    with torch.npu.stream(stream), maybe_ca_context:
        yield graph_capture_context


class NPUModelRunner(LoRAModelRunnerMixin):

    def __init__(self, vllm_config: VllmConfig, device: torch.device):
        self.vllm_config = vllm_config
        self.model_config = vllm_config.model_config
        self.cache_config = vllm_config.cache_config
        self.lora_config = vllm_config.lora_config
        self.scheduler_config = vllm_config.scheduler_config
        self.speculative_config = vllm_config.speculative_config
        self.chunked_prefill_enabled = vllm_config.scheduler_config.chunked_prefill_enabled
        self.device = device

        self.is_multimodal_model = self.model_config.is_multimodal_model
        self.block_size = vllm_config.cache_config.block_size

        self.max_num_blocks_per_req = cdiv(self.model_config.max_model_len,
                                           self.block_size)
        self.max_num_tokens = self.scheduler_config.max_num_batched_tokens
        self.max_num_reqs = self.scheduler_config.max_num_seqs

        additional_config = vllm_config.additional_config
        if additional_config and additional_config.get(
                "ascend_scheduler_config", None) is not None:
            self.use_v0_scheduler = True
        else:
            self.use_v0_scheduler = False

        self.graph_block_tables = np.zeros(
            (self.vllm_config.scheduler_config.max_num_seqs,
             (self.model_config.max_model_len + self.block_size - 1) //
             self.block_size),
            dtype=np.int32)

        # Model-related.
        self.num_attn_layers = self.model_config.get_num_layers_by_block_type(
            vllm_config.parallel_config, LayerBlockType.attention)
        self.hidden_size = self.model_config.get_hidden_size()
        self.dtype = self.model_config.dtype
        cache_config = vllm_config.cache_config
        if cache_config.cache_dtype == "auto":
            self.kv_cache_dtype = self.dtype
        else:
            self.kv_cache_dtype = STR_DTYPE_TO_TORCH_DTYPE[
                cache_config.cache_dtype]

        self.head_size = self.model_config.get_head_size()
        self.attn_backend = get_attn_backend(
            self.head_size,
            self.dtype,
            self.kv_cache_dtype,
            self.block_size,
            self.model_config.is_attention_free,
            use_mla=self.model_config.use_mla,
        )
        if self.attn_backend is None:
            error_msg = (
                f"Error with get_att_backend: {self.head_size=}, "
                f"{self.dtype=}, {self.kv_cache_dtype=}, {self.block_size=}, "
                f"{self.model_config.is_attention_free=}, "
                f"{self.model_config.use_mla=}")
            logger.error(error_msg)
            raise NotImplementedError(
                "Non-Attention backend is not supported by V1 NPUModelRunner.")

        self.attn_metadata_builder = self.attn_backend.get_builder_cls()(
            weakref.proxy(self))

        # Multi-modal data support
        self.input_registry = INPUT_REGISTRY
        self.mm_registry = MULTIMODAL_REGISTRY
        self.uses_mrope = self.model_config.uses_mrope

        self.max_num_encoder_input_tokens, self.encoder_cache_size = compute_encoder_budget(
            model_config=self.model_config,
            scheduler_config=self.scheduler_config,
            mm_registry=self.mm_registry)

        # Lazy initialization
        # self.model: nn.Module  # Set after load_model
        self.kv_caches: List[torch.Tensor] = []
        # req_id -> (input_id -> encoder_output)
        self.encoder_cache: Dict[str, Dict[int, torch.Tensor]] = {}

        # Set up speculative decoding.
        self.use_spec_decode = False
        if self.speculative_config:
            self.use_spec_decode = True
            if get_pp_group().is_last_rank:
                if self.speculative_config.method == "ngram":
                    self.drafter = NgramProposer(self.vllm_config)
                elif self.speculative_config.method == "eagle":
                    self.drafter = EagleProposer(self.vllm_config,
                                                 self.device)  # type: ignore
                else:
                    raise ValueError("Unknown speculative decoding method: "
                                     f"{self.speculative_config.method}")
                self.rejection_sampler = AscendRejectionSampler()

        # Request states.
        self.requests: Dict[str, CachedRequestState] = {}
        # Persistent batch.

        self.input_ids = torch.zeros(self.max_num_tokens,
                                     dtype=torch.int32,
                                     device=self.device)
        self.positions = torch.zeros(self.max_num_tokens,
                                     dtype=torch.int64,
                                     device=self.device)
        # None in the first PP rank. The rest are set after load_model.
        self.intermediate_tensors: Optional[IntermediateTensors] = None

        # Only relevant for models using M-RoPE (e.g, Qwen2-VL)
        if self.uses_mrope:
            # NOTE: `mrope_positions` is implemented with one additional dummy
            # position on purpose to make it non-contiguous so that it can work
            # with torch compile.
            # See detailed explanation in https://github.com/vllm-project/vllm/pull/12128#discussion_r1926431923

            # NOTE: When M-RoPE is enabled, position ids are 3D regardless of
            # the modality of inputs. For text-only inputs, each dimension has
            # identical position IDs, making M-RoPE functionally equivalent to
            # 1D-RoPE.
            # See page 5 of https://arxiv.org/abs/2409.12191
            self.mrope_positions = torch.zeros((3, self.max_num_tokens + 1),
                                               dtype=torch.int64,
                                               device=self.device)
            self.mrope_positions_cpu = torch.zeros(
                (3, self.max_num_tokens + 1),
                dtype=torch.int64,
                device="cpu",
                pin_memory=True)

        if self.is_multimodal_model:
            self.inputs_embeds = torch.zeros(
                (self.max_num_tokens, self.hidden_size),
                dtype=self.dtype,
                device=self.device)

        # OPTIMIZATION: Cache the tensors rather than creating them every step.
        self.arange_np: npt.NDArray[np.int32] = np.arange(max(
            self.max_num_reqs + 1, self.model_config.max_model_len,
            self.max_num_tokens),
                                                          dtype=np.int32)
        # NOTE(woosuk): These tensors are "stateless", i.e., they are literally
        # a faster version of creating a new tensor every time. Thus, we should
        # not make any assumptions about the values in these tensors.
        self.input_ids_cpu = torch.zeros(self.max_num_tokens,
                                         dtype=torch.int32,
                                         device="cpu",
                                         pin_memory=True)
        self.positions_cpu = torch.zeros(self.max_num_tokens,
                                         dtype=torch.int64,
                                         device="cpu",
                                         pin_memory=True)
        self.positions_np = self.positions_cpu.numpy()

        self.slot_mapping_cpu = torch.zeros(self.max_num_tokens,
                                            dtype=torch.int32,
                                            device="cpu",
                                            pin_memory=True)
        self.slot_mapping_np = self.slot_mapping_cpu.numpy()

        self.query_start_loc_cpu = torch.zeros(self.max_num_reqs + 1,
                                               dtype=torch.int32,
                                               device="cpu",
                                               pin_memory=True)
        self.query_start_loc_np = self.query_start_loc_cpu.numpy()

        self.seq_lens_cpu = torch.zeros(self.max_num_reqs,
                                        dtype=torch.int32,
                                        device="cpu",
                                        pin_memory=True)
        self.seq_lens_np = self.seq_lens_cpu.numpy()

        self.input_positions_cpu = torch.arange(0,
                                                self.max_num_tokens,
                                                device="cpu")
        self.attn_mask = None
        self.attn_state = None
        self.use_aclgraph = (self.vllm_config.compilation_config.level
                             == CompilationLevel.PIECEWISE
                             and not self.model_config.enforce_eager)
        self.aclgraph_batch_sizes = list(
            reversed(
                self.vllm_config.compilation_config.cudagraph_capture_sizes))

        # NOTE: Pre-construct a mask matrix to improve the efficiency of
        # attention mask construction during inference.
        # Note that the length of the matrix needs to be carefully balanced: a
        # matrix that is too large will consume excessive VRAM, while a matrix
        # that is too small will require dynamic concatenation during inference,
        # leading to performance degradation.
        # Therefore, an environment variable is added here to dynamically set
        # the size of the pre-constructed mask matrix based on requirements.
        mask_len = os.getenv("PAGED_ATTENTION_MASK_LEN", 10000)
        self.attn_mask_len = min(self.model_config.max_model_len,
                                 int(mask_len))
        self.attn_mask_builder = AttentionMaskBuilder.initialize_from_len(
            self.attn_mask_len, self.dtype)

        self.sampler = Sampler()
        self.enable_torchair_graph_mode = False
        self.use_cached_npu_graph = False
        additional_config = vllm_config.additional_config
        if additional_config:
            self.enable_torchair_graph_mode = additional_config.get(
                "enable_graph_mode",
                False) and self.vllm_config.model_config.use_mla
            self.use_cached_npu_graph = additional_config.get(
                "use_cached_npu_graph", False)

        self.enable_eplb = True
        # if additional_config:
        #     self.enable_torchair_graph_mode = additional_config.get(
        #         "enable_graph_mode",
        #         False) and self.vllm_config.model_config.use_mla
        #     self.use_cached_npu_graph = additional_config.get(
        #         "use_cached_npu_graph", False)
        #     self.enable_eplb = additional_config.get("enable_eplb", False)

        if self.enable_eplb == True:
            self.eplb_adaptor = None
            self.eplb_updator = EplbUpdator()


    def init_eplb(self):
        self.num_moe_layers = 2
        self.expert_map_initialized = False
        self.update_in_flight = False
        self.weight_update_counter = 0
        self.eplb_threshold = 10
        self.forward_counter = 0

        self.planner_block_queue = Queue()
        self.block_update_queue = Queue(maxsize=1)

        self.manager = Manager()
        self.shared_dict = self.manager.dict({
            "expert_map": None,  #当前rank_id的专家表[num_layers,num_experts]
            "moe_load": None,    #热度负载信息 [num_layers,num_experts]
            "expert_maps": None  #所有的专家表[num_layers, world_size, num_experts]
        })

        self.eplb = EplbProcess(
            device_id=self.device,
            shared_dict=self.shared_dict,
            planner_q=self.planner_block_queue,
            block_update_q=self.block_update_queue,
            policy_type=0,
            enable_d2d=True
        )
        self.eplb_process = self.eplb._launch_process()

        logger.info(f"[ModelRunner] Launched EPLB process (pid={self.eplb_process.pid})")

    def _update_states(self, scheduler_output: "SchedulerOutput") -> None:
        """Update the cached states and the persistent batch with the scheduler
        output.

        The SamplingMetadata is updated and copied to the NPU if there is a
        new/resumed/paused/finished request in the batch.
        """
        # Remove finished requests from the cached states.
        for req_id in scheduler_output.finished_req_ids:
            self.requests.pop(req_id, None)
        # Remove the finished requests from the persistent batch.
        # NOTE(woosuk): There could be an edge case where finished_req_ids and
        # scheduled_req_ids overlap. This happens when a request is aborted and
        # then resubmitted with the same ID. In this case, we treat them as two
        # distinct requests - clearing the cached states for the first request
        # and handling the second as a new request.
        removed_req_indices: List[int] = []
        for req_id in scheduler_output.finished_req_ids:
            req_index = self.input_batch.remove_request(req_id)
            if req_index is not None:
                removed_req_indices.append(req_index)

        # Remove the unscheduled requests from the persistent batch.
        # NOTE(woosuk): The unscheduled requests are either preempted requests
        # or running requests that are not scheduled in this step. We remove
        # them from the persistent batch but keep their cached states since
        # they will be scheduled again sometime in the future.
        scheduled_req_ids = scheduler_output.num_scheduled_tokens.keys()
        cached_req_ids = self.input_batch.req_id_to_index.keys()
        unscheduled_req_ids = cached_req_ids - scheduled_req_ids
        # NOTE(woosuk): The persistent batch optimization assumes that
        # consecutive batches contain mostly the same requests. If batches
        # have low request overlap (e.g., alternating between two distinct
        # sets of requests), this optimization becomes very inefficient.
        for req_id in unscheduled_req_ids:
            req_index = self.input_batch.remove_request(req_id)
            assert req_index is not None
            removed_req_indices.append(req_index)

        req_ids_to_add: List[str] = []
        # Add new requests to the cached states.
        for new_req_data in scheduler_output.scheduled_new_reqs:
            req_id = new_req_data.req_id
            sampling_params = new_req_data.sampling_params
            if sampling_params.sampling_type == SamplingType.RANDOM_SEED:
                generator = torch.Generator(device=self.device)
                generator.manual_seed(sampling_params.seed)
            else:
                generator = None

            self.requests[req_id] = CachedRequestState(
                req_id=req_id,
                prompt_token_ids=new_req_data.prompt_token_ids,
                mm_inputs=new_req_data.mm_inputs,
                mm_positions=new_req_data.mm_positions,
                sampling_params=sampling_params,
                generator=generator,
                block_ids=new_req_data.block_ids,
                num_computed_tokens=new_req_data.num_computed_tokens,
                output_token_ids=[],
                lora_request=new_req_data.lora_request,
            )

            req_ids_to_add.append(req_id)

        # Update the states of the running/resumed requests.
        for req_data in scheduler_output.scheduled_cached_reqs:
            req_id = req_data.req_id
            req_state = self.requests[req_id]

            # Update the cached states.
            num_computed_tokens = req_data.num_computed_tokens
            req_state.num_computed_tokens = num_computed_tokens
            # Add the sampled token(s) from the previous step (if any).
            # This doesn't include "unverified" tokens like spec decode tokens.
            num_new_tokens = (num_computed_tokens +
                              len(req_data.new_token_ids) -
                              req_state.num_tokens)
            if num_new_tokens == 1:
                # Avoid slicing list in most common case.
                req_state.output_token_ids.append(req_data.new_token_ids[-1])
            elif num_new_tokens > 0:
                req_state.output_token_ids.extend(
                    req_data.new_token_ids[-num_new_tokens:])
            # Update the block IDs.
            if not req_data.resumed_from_preemption:
                # Append the new blocks to the existing block IDs.
                req_state.block_ids.extend(req_data.new_block_ids)
            else:
                # The request is resumed from preemption.
                # Replace the existing block IDs with the new ones.
                req_state.block_ids = req_data.new_block_ids

            req_index = self.input_batch.req_id_to_index.get(req_id)
            if req_index is None:
                # The request is not in the persistent batch.
                # The request was either preempted and resumed later, or was not
                # scheduled in the previous step and needs to be added again.
                req_ids_to_add.append(req_id)
                continue

            # Update the persistent batch.
            self.input_batch.num_computed_tokens_cpu[req_index] = (
                num_computed_tokens)

            start_index = (len(req_state.block_ids) -
                           len(req_data.new_block_ids))
            self.input_batch.block_table.append_row(req_data.new_block_ids,
                                                    req_index)
            # Add new_token_ids to token_ids_cpu.
            start_token_index = num_computed_tokens
            end_token_index = num_computed_tokens + len(req_data.new_token_ids)
            self.input_batch.token_ids_cpu[
                req_index,
                start_token_index:end_token_index] = req_data.new_token_ids
            self.input_batch.num_tokens_no_spec[req_index] = end_token_index
            # Add spec_token_ids to token_ids_cpu.
            spec_token_ids = scheduler_output.scheduled_spec_decode_tokens.get(
                req_id, ())
            if spec_token_ids:
                start_index = end_token_index
                end_token_index += len(spec_token_ids)
                self.input_batch.token_ids_cpu[
                    req_index, start_index:end_token_index] = spec_token_ids
            # NOTE(woosuk): `num_tokens` here may include spec decode tokens.
            self.input_batch.num_tokens[req_index] = end_token_index

        # Check if the batch has changed. If not, we can skip copying the
        # sampling metadata from CPU to GPU.
        batch_changed = len(removed_req_indices) > 0 or len(req_ids_to_add) > 0

        # Add the new or resumed requests to the persistent batch.
        # The smaller empty indices are filled first.
        removed_req_indices = sorted(removed_req_indices, reverse=True)
        for req_id in req_ids_to_add:
            req_state = self.requests[req_id]
            if removed_req_indices:
                # Fill the empty index.
                req_index = removed_req_indices.pop()
            else:
                # Append to the end.
                req_index = None
            self.input_batch.add_request(req_state, req_index)

        # Condense the batched states if there are empty indices.
        if removed_req_indices:
            self.input_batch.condense(removed_req_indices)

        if batch_changed:
            self.input_batch.refresh_sampling_metadata()

    def get_model(self) -> nn.Module:
        return self.model

    def _make_attention_mask(self, seq_lens, query_lens, position,
                             attn_state) -> torch.Tensor:
        # Chunk Prefill situation.
        if attn_state == AscendAttentionState.ChunkedPrefill:
            return self.attn_mask_builder.get_splitfuse_attn_mask(
                seq_lens, query_lens, position, self.dtype, self.device)
        # Prefill without cache situation.
        elif attn_state == AscendAttentionState.PrefillNoCache:
            max_seq_len = max(seq_lens, default=0)
            return self.attn_mask_builder.get_attn_mask(
                max_seq_len, self.dtype, self.device)
        # Prefill with cache hit.
        elif attn_state == AscendAttentionState.PrefillCacheHit:
            return self.attn_mask_builder.get_attn_mask(
                128, self.dtype, self.device)
        # Decode-only situation.
        else:
            return None

    def _process_reqs(
        self,
        scheduler_output: "SchedulerOutput",
        intermediate_tensors: Optional[IntermediateTensors] = None,
    ) -> tuple[SpecDecodeMetadata, torch.Tensor, SpecDecodeMetadata,
               torch.Tensor, int, torch.Tensor]:
        # Check input valid
        total_num_scheduled_tokens = scheduler_output.total_num_scheduled_tokens
        assert total_num_scheduled_tokens > 0
        num_reqs = self.input_batch.num_reqs
        assert num_reqs > 0
        if (self.use_aclgraph and
                total_num_scheduled_tokens <= self.aclgraph_batch_sizes[-1]):
            # Add padding to the batch size.
            num_input_tokens = self.vllm_config.pad_for_cudagraph(
                total_num_scheduled_tokens)
        else:
            # Eager mode.
            num_input_tokens = total_num_scheduled_tokens

        modified_batch = self.attn_metadata_builder.reorder_batch(
            self.input_batch, scheduler_output)
        if modified_batch:
            self.input_batch.refresh_sampling_metadata()

        # OPTIMIZATION: Start copying the block table first.
        # This way, we can overlap the copy with the following CPU operations.
        self.input_batch.block_table.commit(num_reqs)

        # Get the number of scheduled tokens for each request.
        # TODO: The Python loop can be slow. Optimize.
        num_scheduled_tokens = np.empty(num_reqs, dtype=np.int32)
        max_num_scheduled_tokens = 0
        for i, req_id in enumerate(self.input_batch.req_ids):
            num_tokens = scheduler_output.num_scheduled_tokens[req_id]
            num_scheduled_tokens[i] = num_tokens
            max_num_scheduled_tokens = max(max_num_scheduled_tokens,
                                           num_tokens)

        # Hot-Swap lora model
        if self.lora_config:
            self.set_active_loras(self.input_batch, num_scheduled_tokens)

        # Prepare positions
        req_indices = np.repeat(self.arange_np[:num_reqs],
                                num_scheduled_tokens)
        cu_num_tokens = np.cumsum(num_scheduled_tokens)
        cumsums_offsets = np.repeat(cu_num_tokens - num_scheduled_tokens,
                                    num_scheduled_tokens)
        sample_indices = cu_num_tokens - 1
        sample_indices = torch.from_numpy(sample_indices).to(self.device,
                                                             non_blocking=True)
        arange = self.arange_np[:total_num_scheduled_tokens] - cumsums_offsets

        positions_np = self.positions_np[:total_num_scheduled_tokens]
        np.add(self.input_batch.num_computed_tokens_cpu[req_indices],
               arange,
               out=positions_np)

        self.positions[:total_num_scheduled_tokens].copy_(
            self.positions_cpu[:total_num_scheduled_tokens], non_blocking=True)
        positions = self.positions[:num_input_tokens]
        self.query_lens = torch.from_numpy(num_scheduled_tokens)

        self.seq_lens_np[:num_reqs] = (
            self.input_batch.num_computed_tokens_cpu[:num_reqs] +
            num_scheduled_tokens)
        seq_lens = self.seq_lens_cpu[:num_reqs]

        block_table_indices = (req_indices * self.max_num_blocks_per_req +
                               positions_np // self.block_size)

        block_table_cpu = self.input_batch.block_table[0].get_cpu_tensor()
        block_numbers = block_table_cpu.flatten()[block_table_indices].numpy()
        block_offsets = positions_np % self.block_size
        np.add(block_numbers * self.block_size,
               block_offsets,
               out=self.slot_mapping_np[:total_num_scheduled_tokens])

        if np.array_equal(self.seq_lens_np[:num_reqs], num_scheduled_tokens):
            attn_state = AscendAttentionState.PrefillNoCache
        # We assume it is the decode stage, where prefill occurs but only one token is not hit in cache.
        elif np.all(num_scheduled_tokens == 1):
            attn_state = AscendAttentionState.DecodeOnly
        # splitfuse
        elif not self.use_v0_scheduler or self.chunked_prefill_enabled:
            attn_state = AscendAttentionState.ChunkedPrefill
        else:
            attn_state = AscendAttentionState.PrefillCacheHit

        attn_mask = self._make_attention_mask(seq_lens=seq_lens,
                                              query_lens=num_scheduled_tokens,
                                              position=positions,
                                              attn_state=attn_state)
        self.attn_mask = attn_mask
        self.attn_state = attn_state  # type: ignore

        extra_builder_kwargs = {}

        # Add graph_pad_size here
        if self.enable_torchair_graph_mode:
            graph_pad_size = self.scheduler_config.max_num_seqs - len(seq_lens)
            extra_builder_kwargs['graph_pad_size'] = graph_pad_size

        attn_metadata = self.attn_metadata_builder.build(  # type: ignore
            num_reqs=num_reqs,
            num_actual_tokens=total_num_scheduled_tokens,
            max_query_len=max_num_scheduled_tokens,
            common_prefix_len=None,
            **extra_builder_kwargs,
        )
        attn_metadata.num_input_tokens = num_input_tokens

        # Prepare input_ids
        token_indices = (positions_np +
                         req_indices * self.input_batch.token_ids_cpu.shape[1])
        torch.index_select(self.input_batch.token_ids_cpu_tensor.flatten(),
                           0,
                           torch.from_numpy(token_indices),
                           out=self.input_ids_cpu[:total_num_scheduled_tokens])
        # Copy the tensors to the NPU.
        self.input_ids[:total_num_scheduled_tokens].copy_(
            self.input_ids_cpu[:total_num_scheduled_tokens], non_blocking=True)
        input_ids = self.input_ids[:num_input_tokens]

        if self.enable_torchair_graph_mode and attn_metadata.attn_state == AscendAttentionState.DecodeOnly:
            padding = torch.zeros(graph_pad_size,
                                  dtype=input_ids.dtype,
                                  device=input_ids.device)
            input_ids = torch.cat([input_ids, padding])
            positions = torch.cat([positions, padding])

        # Run forward pass
        with set_forward_context(attn_metadata,
                                 self.vllm_config,
                                 num_tokens=num_input_tokens):
            model_kwargs = {}
            if self.enable_torchair_graph_mode:
                model_kwargs["kv_caches"] = self.kv_caches
                model_kwargs["attn_metadata"] = attn_metadata
            if self.enable_torchair_graph_mode and attn_metadata.attn_state == AscendAttentionState.DecodeOnly:
                torch._dynamo.mark_static(input_ids)
                torch._dynamo.mark_static(positions)
                torch._dynamo.mark_static(attn_metadata.decode.block_table)
                torch._dynamo.mark_static(attn_metadata.decode.input_positions)
                torch._dynamo.mark_static(attn_metadata.slot_mapping)
                for kv in self.kv_caches:
                    if isinstance(kv, tuple):
                        torch._dynamo.mark_static(kv[0])
                        torch._dynamo.mark_static(kv[1])
                hidden_states = self.compile_model(
                    input_ids=input_ids,
                    positions=positions,
                    intermediate_tensors=intermediate_tensors,
                    inputs_embeds=None,
                    **model_kwargs,
                )
            else:
                assert self.model is not None
                hidden_states = self.model(
                    input_ids=input_ids,
                    positions=positions,
                    intermediate_tensors=intermediate_tensors,
                    inputs_embeds=None,
                    **model_kwargs,
                )

        use_spec_decode = len(
            scheduler_output.scheduled_spec_decode_tokens) > 0
        if not use_spec_decode:
            # NOTE(woosuk): Due to chunked prefills, the batch may contain
            # partial requests. While we should not sample any token
            # from these partial requests, we do so for simplicity.
            # We will ignore the sampled tokens from the partial requests.
            # TODO: Support prompt logprobs.
            spec_decode_metadata = None
        else:
            # Get the number of draft tokens for each request.
            # Iterate over the dictionary rather than all requests since not all
            # requests have draft tokens.
            num_draft_tokens = np.zeros(num_reqs, dtype=np.int32)
            for req_id, draft_token_ids in (
                    scheduler_output.scheduled_spec_decode_tokens.items()):
                req_idx = self.input_batch.req_id_to_index[req_id]
                num_draft_tokens[req_idx] = len(draft_token_ids)

            spec_decode_metadata = self._calc_spec_decode_metadata(
                num_draft_tokens, cu_num_tokens)
            sample_indices = spec_decode_metadata.logits_indices

        return (attn_metadata, hidden_states, spec_decode_metadata, positions,
                total_num_scheduled_tokens, sample_indices)

    def _calc_spec_decode_metadata(
        self,
        num_draft_tokens: np.ndarray,
        cu_num_scheduled_tokens: np.ndarray,
    ) -> SpecDecodeMetadata:
        # Inputs:
        # cu_num_scheduled_tokens:  [  4, 104, 107, 207, 209]
        # num_draft_tokens:         [  3,   0,   2,   0,   1]
        # Outputs:
        # cu_num_draft_tokens:      [  3,   3,   5,   5,   6]
        # logits_indices:           [  0,   1,   2,   3, 103, 104, 105, 106,
        #                            206, 207, 208]
        # target_logits_indices:    [  0,   1,   2,   5,   6,   9]
        # bonus_logits_indices:     [  3,   4,   7,   8,  10]

        # Compute the logits indices.
        # [4, 1, 3, 1, 2]
        num_sampled_tokens = num_draft_tokens + 1
        # Step 1. [4, 5, 8, 9, 11]
        cu_num_sampled_tokens = np.cumsum(num_sampled_tokens, dtype=np.int32)
        total_num_sampled_tokens = cu_num_sampled_tokens[-1]
        # Step 2. [0, 0, 0, 0, 4, 5, 5, 5, 8, 9, 9]
        cumsums_offsets = np.repeat(cu_num_sampled_tokens - num_sampled_tokens,
                                    num_sampled_tokens)
        # Step 3. [0, 1, 2, 3, 0, 0, 1, 2, 0, 0, 1]
        arange = self.arange_np[:total_num_sampled_tokens] - cumsums_offsets
        # Step 4. [0, 0, 0, 0, 103, 104, 104, 104, 206, 207, 207]
        logits_indices = np.repeat(
            cu_num_scheduled_tokens - num_sampled_tokens, num_sampled_tokens)
        # Step 5. [0, 1, 2, 3, 103, 104, 105, 106, 206, 207, 208]
        logits_indices += arange

        # Compute the bonus logits indices.
        bonus_logits_indices = cu_num_sampled_tokens - 1

        # Compute the draft logits indices.
        # [3, 3, 5, 5, 6]
        cu_num_draft_tokens = np.cumsum(num_draft_tokens, dtype=np.int32)
        total_num_draft_tokens = cu_num_draft_tokens[-1]
        # [0, 0, 0, 3, 3, 5]
        cumsums_offsets = np.repeat(cu_num_draft_tokens - num_draft_tokens,
                                    num_draft_tokens)
        # [0, 1, 2, 0, 1, 0]
        arange = self.arange_np[:total_num_draft_tokens] - cumsums_offsets
        # [0, 0, 0, 5, 5, 9]
        target_logits_indices = np.repeat(
            cu_num_sampled_tokens - num_sampled_tokens, num_draft_tokens)
        # [0, 1, 2, 5, 6, 9]
        target_logits_indices += arange

        # TODO: Optimize the CPU -> NPU copy.
        cu_num_draft_tokens = torch.from_numpy(cu_num_draft_tokens).to(
            self.device, non_blocking=True)
        logits_indices = torch.from_numpy(logits_indices).to(self.device,
                                                             non_blocking=True)
        target_logits_indices = torch.from_numpy(target_logits_indices).to(
            self.device, non_blocking=True)
        bonus_logits_indices = torch.from_numpy(bonus_logits_indices).to(
            self.device, non_blocking=True)

        # Compute the draft token ids.
        # draft_token_indices:      [  1,   2,   3, 105, 106, 208]
        draft_token_ids = self.input_ids[logits_indices]
        draft_token_ids = draft_token_ids[target_logits_indices + 1]

        metadata = SpecDecodeMetadata(
            draft_token_ids=draft_token_ids,
            num_draft_tokens=num_draft_tokens.tolist(),
            cu_num_draft_tokens=cu_num_draft_tokens,
            target_logits_indices=target_logits_indices,
            bonus_logits_indices=bonus_logits_indices,
            logits_indices=logits_indices,
        )
        return metadata

    def apply_grammar_bitmask(
        self,
        scheduler_output: "SchedulerOutput",
        logits: torch.Tensor,
    ) -> torch.Tensor:
        # Serialization of np.ndarray is much more efficient than a tensor,
        # so we receive it in that format.
        grammar_bitmask = scheduler_output.grammar_bitmask
        if grammar_bitmask is None:
            return

        # We receive the structured output bitmask from the scheduler, but the
        # indices of the requests in the batch may not match the indices of
        # the bitmask since the scheduler doesn't know how the gpu runner is
        # ordering the requests in the batch. We need to sort the bitmask to
        # match the order of the requests used here.
        struct_out_req_batch_indices: dict[str, int] = {}
        indices_match = True
        for req_id in self.input_batch.req_ids:
            mask_index = scheduler_output.structured_output_request_ids.get(
                req_id)
            if mask_index is None:
                # not a structured output request
                continue
            batch_index = self.input_batch.req_id_to_index[req_id]
            if batch_index != mask_index:
                indices_match = False
            struct_out_req_batch_indices[req_id] = batch_index

        if not indices_match:
            # Sort the bitmask to match the order of the requests
            sorted_bitmask = np.zeros_like(grammar_bitmask)
            for req_id, batch_index in struct_out_req_batch_indices.items():
                orig_index = scheduler_output.structured_output_request_ids[
                    req_id]
                sorted_bitmask[batch_index] = grammar_bitmask[orig_index]
            grammar_bitmask = sorted_bitmask

        grammar_bitmask = torch.from_numpy(grammar_bitmask)

        # TODO: compatibility with spec decode.
        # NOTE:
        # 1. XGrammar bitmask applying only supports CPU and GPU.
        # 2. The logits and bitmask should be on the same device.
        # 3. XGrammar logits on CPU only supports float32 dtype.
        logits_dtype = logits.dtype
        logits = logits.to("cpu").float()
        xgr.apply_token_bitmask_inplace(
            logits,
            grammar_bitmask,
            indices=list(struct_out_req_batch_indices.values()),
        )
        return logits.to(self.device).to(logits_dtype)

    def _get_spec_token_ids(
        self,
        valid_sampled_token_ids: list[list[int]],
        sampling_metadata: SamplingMetadata,
        scheduler_output: "SchedulerOutput",
        spec_decode_metadata: SpecDecodeMetadata,
        positions: torch.Tensor,
        num_scheduled_tokens: int,
        hidden_states: torch.Tensor,
        attn_metadata: SpecDecodeMetadata,
    ) -> Optional[list[list[int]]]:
        if not self.use_spec_decode:
            # Speculative decoding is not enabled.
            spec_token_ids = None
        elif self.speculative_config.method == "ngram":
            assert isinstance(self.drafter, NgramProposer)
            spec_token_ids = self._generate_draft_token_ids(
                valid_sampled_token_ids, sampling_metadata)
        elif self.speculative_config.method == "eagle":
            raise NotImplementedError(
                "eagle method for spec decode doesn't work on vllm-ascend currently"
            )
        return spec_token_ids

    @torch.inference_mode()
    def execute_model(
        self,
        scheduler_output: "SchedulerOutput",
        intermediate_tensors: Optional[IntermediateTensors] = None,
    ) -> Union[ModelRunnerOutput, torch.Tensor]:
        self._update_states(scheduler_output)
        if not scheduler_output.total_num_scheduled_tokens:
            # Return empty ModelRunnerOuptut if there's no work to do.
            return EMPTY_MODEL_RUNNER_OUTPUT

        # Get weight update info from eplb process for D2D weight transfering
        if self.update_in_flight and self.weight_update_counter < self.num_moe_layers:
            (expert_send_info, expert_recv_info, updated_expert_map, layer_id) = self.block_update_queue.get()
            rank_id = torch.distributed.get_rank()
            expert_send_info_this_rank = expert_send_info[rank_id] if rank_id in expert_send_info else []
            expert_recv_info_this_rank = expert_recv_info[rank_id] if rank_id in expert_recv_info else []
            # TODO: layer_id + 3 should be replaced by configuration
            self.eplb_loader.generate_expert_d2d_transfer_task(expert_send_info_this_rank,
                expert_recv_info_this_rank, updated_expert_map[rank_id], layer_id + 3)
            self.weight_update_counter += 1
            if self.weight_update_counter == self.num_moe_layers:
                self.update_in_flight = False

        # set asynchronous stream for d2d expert weight update
        reqs = []
        self.eplb_loader.asyn_expert_weight_transfer(reqs)

        (attn_metadata, hidden_states, spec_decode_metadata, positions,
         num_scheduled_tokens,
         sample_indices) = (self._process_reqs(scheduler_output,
                                               intermediate_tensors))
        logits = self.model.compute_logits(hidden_states[sample_indices], None)
        self.eplb_loader.update_expert_map_and_weight(reqs)

        # Apply structured output bitmasks if present
        if scheduler_output.grammar_bitmask is not None:
            logits = self.apply_grammar_bitmask(scheduler_output, logits)

        # Sample the next token and get logprobs if needed.
        sampling_metadata = self.input_batch.sampling_metadata
        if spec_decode_metadata is None:
            sampler_output = self.sampler(
                logits=logits,
                sampling_metadata=sampling_metadata,
            )
        else:
            # When indexing with a tensor (bonus_logits_indices), PyTorch
            # creates a new tensor with separate storage from the original
            # logits tensor. This means any in-place operations on bonus_logits
            # won't affect the original logits tensor.
            bonus_logits = logits[spec_decode_metadata.bonus_logits_indices]
            sampler_output = self.sampler(
                logits=bonus_logits,
                sampling_metadata=sampling_metadata,
            )
            bonus_token_ids = sampler_output.sampled_token_ids

            # Just like `bonus_logits`, `target_logits` is a new tensor with
            # separate storage from the original `logits` tensor. Therefore,
            # it is safe to update `target_logits` in place.
            target_logits = logits[spec_decode_metadata.target_logits_indices]
            output_token_ids = self.rejection_sampler(
                spec_decode_metadata,
                None,  # draft_probs
                target_logits,
                bonus_token_ids,
                sampling_metadata,
            )
            sampler_output.sampled_token_ids = output_token_ids

        # TODO(woosuk): The following loop can be slow since it iterates over
        # the requests one by one. Optimize.
        for i, req_id in enumerate(self.input_batch.req_ids):
            req_state = self.requests[req_id]
            seq_len = (req_state.num_computed_tokens +
                       scheduler_output.num_scheduled_tokens[req_id])
            if seq_len < req_state.num_tokens:
                # Ignore the sampled token.
                # Rewind the generator state as if the token was not sampled.
                generator = self.input_batch.generators.get(i)
                if generator is not None:
                    generator.set_offset(generator.get_offset() - 4)

        # NOTE: NPU -> CPU Sync happens here.
        # Move as many CPU operations as possible before this sync point.
        logprobs_tensors = sampler_output.logprobs_tensors
        logprobs_lists = logprobs_tensors.tolists() \
            if logprobs_tensors is not None else None

        # Get the valid generated tokens.
        sampled_token_ids = sampler_output.sampled_token_ids
        max_gen_len = sampled_token_ids.shape[-1]
        if max_gen_len == 1:
            # No spec decode tokens.
            valid_sampled_token_ids = sampled_token_ids.tolist()
        else:
            # Includes spec decode tokens.
            valid_sampled_token_ids = self.rejection_sampler.parse_output(
                sampled_token_ids,
                self.input_batch.vocab_size,
            )

        spec_token_ids = self._get_spec_token_ids(
            valid_sampled_token_ids,
            sampling_metadata,
            scheduler_output,
            spec_decode_metadata,
            positions,
            num_scheduled_tokens,
            hidden_states,
            attn_metadata,
        )

        model_runner_output = ModelRunnerOutput(
            req_ids=self.input_batch.req_ids,
            req_id_to_index=self.input_batch.req_id_to_index,
            sampled_token_ids=valid_sampled_token_ids,
            spec_token_ids=spec_token_ids,
            logprobs=logprobs_lists,
            prompt_logprobs_dict={},
        )

        self.forward_counter += 1
        if self.enable_eplb and self.forward_counter >= self.eplb_threshold:
            if not self.update_in_flight:
                self.do_eplb()
                self.update_in_flight = True
                self.forward_counter = 0
                self.weight_update_counter = 0
        # if self.enable_eplb:
        #     if self.eplb_adaptor == None:
        #         self.eplb_adaptor = VllmEplbAdaptor(self.model)
        #         self.eplb_updator.set_adaptor(self.eplb_adaptor)
        #     self.eplb_updator.do_eplb()

        return model_runner_output

    def do_eplb(self):
        try:
            if not self.expert_map_initialized:
                self.get_expert_map()
                self.expert_map_initialized = True
            moe_load = self.compute_and_set_moe_load()
            self.planner_block_queue.put(1)
            logger.info("[ModelRunner] Success to wake EPLB process")
        except Exception as e:
            logger.warning(f"[ModelRunner] Failed to wake EPLB process: {e}", exc_info=True)

    def compute_and_set_moe_load(self):
        local_load = self.model.get_all_moe_loads(self.num_moe_layers)

        self._gather_buffer = None
        if dist.is_initialized():
            self.world_size = dist.get_world_size()
        if dist.is_initialized():
            device = local_load.device
            if self._gather_buffer is None:
                shape = (self.world_size, *local_load.shape)
                self._gather_buffer = torch.empty(shape,
                                                  dtype=local_load.dtype,
                                                  device=device)

            dist.all_gather_into_tensor(self._gather_buffer, local_load)

            moe_load = self._gather_buffer.permute(1, 0, 2).contiguous()
            self.shared_dict["moe_load"] = moe_load.cpu()
            logger.debug(f"[ModelRunner] Updated shared_dict['moe_load'] shape={moe_load.shape}")
        else:
            moe_load = local_load.unsqueeze(1)
            self.shared_dict["moe_load"] = moe_load.cpu()
            logger.debug(f"[ModelRunner] Updated shared_dict['moe_load'] shape={moe_load.shape}")

        return moe_load

    def get_expert_map(self):
        expert_map = self.model.get_all_expert_map(self.num_moe_layers)
        if dist.is_initialized():
                    world_size = dist.get_world_size()
        rank = dist.get_rank()

        tensor_list = [
            torch.zeros_like(expert_map) for _ in range(world_size)
        ]

        dist.all_gather(tensor_list, expert_map)
        gathered = torch.stack(tensor_list, dim=0)
        all_maps = gathered.permute(1, 0, 2).contiguous()

        all_expert_maps = all_maps.to(torch.device("cpu"))
        self.shared_dict["expert_maps"] = all_expert_maps
        logger.debug(f"[ModelRunner] Updated shared_dict['expert_map'] = {expert_map}")
        return all_expert_maps

    def shutdown(self):
        """
        Clean up the EPLB process.
        """
        if self.eplb_process.is_alive():
            self.eplb_process.terminate()
            self.eplb_process.join()
            logger.info("[ModelRunner] EPLB process terminated")

    def _profile_multimodal(self) -> None:
        # TODO: handle encoder-decoder models once we support them.
        # NOTE: Currently model is profiled with a single non-text
        # modality with the max possible input tokens even when
        # it supports multiple.

        if (not self.is_multimodal_model
                or self.max_num_encoder_input_tokens <= 0
                or self.encoder_cache_size <= 0):
            return

        max_tokens_by_modality_dict = (
            MULTIMODAL_REGISTRY.get_max_tokens_per_item_by_nonzero_modality(
                self.model_config))
        dummy_data_modality, max_tokens_per_mm_item = max(
            max_tokens_by_modality_dict.items(), key=lambda item: item[1])

        # Check how many items of this modality can be supported by
        # the encoder budget.
        encoder_budget = min(self.max_num_encoder_input_tokens,
                             self.encoder_cache_size)

        max_num_mm_items_encoder_budget = cdiv(encoder_budget,
                                               max_tokens_per_mm_item)

        # Check how many items of this modality can be supported by
        # the decoder budget.
        max_mm_items_per_req = self.mm_registry.get_mm_limits_per_prompt(
            self.model_config)[dummy_data_modality]

        # NOTE: We do not consider max_num_batched_tokens on purpose
        # because the multimodal embeddings can be generated in advance
        # and chunked prefilled.
        max_num_mm_items_decoder_budget = self.max_num_reqs * \
            max_mm_items_per_req

        max_num_mm_items = min(max_num_mm_items_encoder_budget,
                               max_num_mm_items_decoder_budget)

        logger.info(
            "Encoder cache will be initialized with a budget of %s tokens,"
            " and profiled with %s %s items of the maximum feature size.",
            encoder_budget, max_num_mm_items, dummy_data_modality)

        # Create dummy batch of multimodal inputs.
        dummy_request_data = self.input_registry.dummy_data_for_profiling(
            model_config=self.model_config,
            seq_len=self.max_num_tokens,
            mm_registry=self.mm_registry,
        )
        dummy_mm_data = dummy_request_data.multi_modal_data

        if not isinstance(dummy_mm_data, MultiModalKwargs):
            # TODO: Delete this check once input mapper is fully removed.
            raise RuntimeError("Legacy input mapper is not supported in V1")

        # Dummy data definition in V0 may contain multiple multimodal items
        # (e.g, multiple images) for a single request, therefore here we
        # always replicate first item by max_num_mm_items times since in V1
        # they are scheduled to be processed separately.

        dummy_mm_item = dummy_mm_data.get_item(modality=dummy_data_modality,
                                               item_index=0)
        dummy_mm_kwargs = MultiModalKwargs.from_items([dummy_mm_item])

        batched_dummy_mm_inputs = MultiModalKwargs.batch([dummy_mm_kwargs] *
                                                         max_num_mm_items)
        batched_dummy_mm_inputs = MultiModalKwargs.as_kwargs(
            batched_dummy_mm_inputs, device=self.device)

        # Run multimodal encoder.
        dummy_encoder_outputs = self.model.get_multimodal_embeddings(
            **batched_dummy_mm_inputs)
        assert len(dummy_encoder_outputs) == max_num_mm_items, (
            "Expected dimension 0 of encoder outputs to match the number "
            f"of multimodal data items: {max_num_mm_items}, got "
            f"{len(dummy_encoder_outputs)=} instead. This is most likely "
            "due to the 'get_multimodal_embeddings' method of the model "
            "not implemented correctly.")

        # Cache the dummy encoder outputs.
        self.encoder_cache["tmp"] = dict(enumerate(dummy_encoder_outputs))

    @torch.inference_mode()
    def _dummy_run(self, num_tokens: int) -> torch.Tensor:
        # Set num_scheduled_tokens based on num_tokens and max_num_seqs
        # for dummy run with LoRA so that the num_reqs collectively
        # has num_tokens in total.
        assert num_tokens <= self.scheduler_config.max_num_batched_tokens
        max_num_reqs = self.scheduler_config.max_num_seqs
        num_reqs = max_num_reqs if num_tokens >= max_num_reqs else num_tokens
        min_tokens_per_req = num_tokens // num_reqs
        num_scheduled_tokens_list = [min_tokens_per_req] * num_reqs
        num_scheduled_tokens_list[-1] += num_tokens % num_reqs
        assert sum(num_scheduled_tokens_list) == num_tokens
        assert len(num_scheduled_tokens_list) == num_reqs
        num_scheduled_tokens = np.array(num_scheduled_tokens_list,
                                        dtype=np.int32)
        with self.maybe_dummy_run_with_lora(self.lora_config,
                                            num_scheduled_tokens):
            model = self.model
            if self.is_multimodal_model:
                input_ids = None
                inputs_embeds = self.inputs_embeds[:num_tokens]
            else:
                input_ids = self.input_ids[:num_tokens]
                inputs_embeds = None

            if self.uses_mrope:
                positions = self.mrope_positions[:, :num_tokens]
            else:
                positions = self.positions[:num_tokens]

            if get_pp_group().is_first_rank:
                intermediate_tensors = None
            else:
                if self.intermediate_tensors is None:
                    self.intermediate_tensors = (
                        self.model.make_empty_intermediate_tensors(
                            batch_size=num_tokens,
                            dtype=self.dtype,
                            device=self.device))
                intermediate_tensors = IntermediateTensors({
                    k: v[:num_tokens]
                    for k, v in self.intermediate_tensors.items()
                })

            with set_forward_context(None, self.vllm_config):
                hidden_states = model(
                    input_ids=input_ids,
                    positions=positions,
                    intermediate_tensors=intermediate_tensors,
                    inputs_embeds=inputs_embeds)
            return hidden_states

    def profile_run(self) -> None:
        # Profile with multimodal encoder & encoder cache.
        self._profile_multimodal()

        # For profile, have maximum num_reqs and that collectively have
        # maximum num_tokens.
        num_reqs = self.scheduler_config.max_num_seqs
        num_tokens = self.max_num_tokens
        min_tokens_per_req = num_tokens // num_reqs

        num_scheduled_tokens_list = [min_tokens_per_req] * num_reqs
        num_scheduled_tokens_list[-1] += num_tokens % num_reqs
        assert sum(num_scheduled_tokens_list) == num_tokens
        assert len(num_scheduled_tokens_list) == num_reqs

        num_scheduled_tokens = np.array(num_scheduled_tokens_list,
                                        dtype=np.int32)
        logit_indices = np.cumsum(num_scheduled_tokens) - 1

        # assert self.lora_manager is not None, "LoRA is not enabled"
        # TODO: call maybe_profile_with_lora()

        dummy_kv_caches = [
            torch.tensor((), dtype=torch.float32, device=self.device)
            for _ in range(self.num_attn_layers)
        ]

        # Trigger compilation for general shape.
        hidden_states = self._dummy_run(self.max_num_tokens)

        if get_pp_group().is_last_rank:
            hidden_states = hidden_states[logit_indices]
            logits = self.model.compute_logits(hidden_states, None)
        else:
            logits = None

        NPUPlatform.synchronize()
        del hidden_states, logits, dummy_kv_caches
        self.encoder_cache.clear()
        gc.collect()

    def load_model(self) -> None:
        logger.info("Starting to load model %s...", self.model_config.model)

        with DeviceMemoryProfiler() as m:  # noqa: SIM117
            self.model = get_model(vllm_config=self.vllm_config)
            self.eplb_loader = D2DExpertWeightLoader(model=self.model)
            if hasattr(self, "drafter"):
                logger.info("Loading drafter model...")
                self.drafter.load_model(self.model)
            if self.lora_config:
                self.model = self.load_lora_model(self.model,
                                                  self.model_config,
                                                  self.scheduler_config,
                                                  self.lora_config,
                                                  self.device)
        logger.info("Loading model weights took %.4f GB",
                    m.consumed_memory / float(2**30))

        # adapter torch compile with npu_backend
        if self.enable_torchair_graph_mode:
            import torchair  # type: ignore
            from torchair import patch_for_hcom  # type: ignore

            patch_for_hcom()
            config = torchair.CompilerConfig()
            config.experimental_config.frozen_parameter = True
            config.experimental_config.tiling_schedule_optimize = True
            torch.npu.set_compile_mode(jit_compile=False)
            if not self.use_cached_npu_graph:
                npu_backend = torchair.get_npu_backend(compiler_config=config)
                self.compile_model = torch.compile(
                    self.model,
                    dynamic=True,
                    fullgraph=envs.VLLM_TEST_DYNAMO_FULLGRAPH_CAPTURE,
                    backend=npu_backend)
            else:
                self.compile_model = torchair.inference.cache_compile(
                    self.model.forward,
                    dynamic=True,
                    fullgraph=envs.VLLM_TEST_DYNAMO_FULLGRAPH_CAPTURE,
                    config=config,
                    ge_cache=False)

    def initialize_kv_cache(self, kv_cache_config: KVCacheConfig) -> None:
        """
        Initialize KV cache based on `kv_cache_config`.
        Args:
            kv_cache_config: Configuration for the KV cache, including the KV
            cache size of each layer
        """
        import torch_npu
        kv_caches: Dict[str, torch.Tensor] = {}

        self.input_batch = InputBatch(
            max_num_reqs=self.max_num_reqs,
            max_model_len=self.model_config.max_model_len,
            max_num_batched_tokens=self.max_num_tokens,
            device=self.device,
            pin_memory=True,
            vocab_size=self.model_config.get_vocab_size(),
            block_sizes=[self.cache_config.block_size],
        )

        for kv_cache_group in kv_cache_config.kv_cache_groups:
            kv_cache_spec = kv_cache_group.kv_cache_spec
            for layer_name in kv_cache_group.layer_names:
                tensor_config = kv_cache_config.tensors[layer_name]
                assert tensor_config.size % kv_cache_spec.page_size_bytes == 0
                num_blocks = tensor_config.size // kv_cache_spec.page_size_bytes
                # `num_blocks` is the number of blocks the model runner can use.
                # `kv_cache_config.num_blocks` is the number of blocks that
                # KVCacheManager may allocate.
                # Since different GPUs may have different number of layers and
                # different memory capacities, `num_blocks` can be different on
                # different GPUs, and `kv_cache_config.num_blocks` is set to
                # the min of all `num_blocks`. Verify it here.
                assert num_blocks >= kv_cache_config.num_blocks
                # TODO: remove this after the OOM issue is located and fixed, otherwise, some model may
                # encounter OOM issue
                if isinstance(kv_cache_spec, FullAttentionSpec):
                    kv_cache_shape = self.attn_backend.get_kv_cache_shape(
                        num_blocks, kv_cache_spec.block_size,
                        kv_cache_spec.num_kv_heads, kv_cache_spec.head_size)
                    dtype = kv_cache_spec.dtype
                    if self.enable_torchair_graph_mode:
                        layer_kv_cache_nope = torch.zeros(
                            kv_cache_shape[:-1] +
                            (self.model_config.hf_text_config.kv_lora_rank, ),
                            dtype=self.dtype,
                            pin_memory=True,
                            device=self.device)
                        layer_kv_cache_pe = torch.zeros(
                            kv_cache_shape[:-1] +
                            (self.model_config.hf_text_config.qk_rope_head_dim,
                             ),
                            dtype=self.dtype,
                            pin_memory=True,
                            device=self.device)
                        kv_caches[layer_name] = (layer_kv_cache_nope,
                                                 layer_kv_cache_pe)
                        torch_npu.npu_format_cast(kv_caches[layer_name][0], 2)
                        torch_npu.npu_format_cast(kv_caches[layer_name][1], 2)
                    else:
                        kv_caches[layer_name] = torch.zeros(kv_cache_shape,
                                                            dtype=dtype,
                                                            device=self.device)
                        torch_npu.npu_format_cast(kv_caches[layer_name], 2)
                else:
                    # TODO: add new branches when introducing more types of
                    # KV cache specs.
                    raise ValueError("Unknown KV cache spec type.")

        bind_kv_cache(
            kv_caches,
            self.vllm_config.compilation_config.static_forward_context,
            self.kv_caches)

    def get_kv_cache_spec(self) -> dict[str, KVCacheSpec]:
        """
        Generates the KVCacheSpec by parsing the kv cache format from each
        Attention module in the static forward context.
        Returns:
            KVCacheSpec: A dictionary mapping layer names to their KV cache
            format. Layers that do not need KV cache are not included.
        """

        forward_ctx = self.vllm_config.compilation_config.static_forward_context
        block_size = self.vllm_config.cache_config.block_size
        use_mla = self.vllm_config.model_config.use_mla
        kv_cache_spec: dict[str, KVCacheSpec] = {}
        for layer_name, attn_module in forward_ctx.items():
            if isinstance(attn_module, FusedMoE):
                continue

            # TODO: Support other attention modules, e.g., sliding window,
            # cross-attention
            assert isinstance(attn_module, Attention)
            if attn_module.attn_type == AttentionType.DECODER:
                kv_cache_spec[layer_name] = FullAttentionSpec(
                    block_size=block_size,
                    num_kv_heads=attn_module.num_kv_heads,
                    head_size=attn_module.head_size,
                    dtype=attn_module.dtype,
                    use_mla=use_mla)
            elif attn_module.attn_type in (AttentionType.ENCODER,
                                           AttentionType.ENCODER_ONLY):
                # encoder-only attention does not need KV cache.
                continue
            elif attn_module.attn_type == AttentionType.ENCODER_DECODER:
                raise NotImplementedError
            else:
                raise ValueError(
                    f"Unknown attention type: {attn_module.attn_type}")

        return kv_cache_spec

    def capture_model(self) -> None:
        if not self.use_aclgraph:
            logger.warning(
                "Skipping NPU graph capture. Please add "
                "-O %s to use NPU graphs.", CompilationLevel.PIECEWISE)
            return

        start_time = time.perf_counter()
        start_free_npu_memory = torch.npu.mem_get_info()[0]

        # Trigger ACL graph capture for specific shapes.
        # Capture the large shapes first so that the smaller shapes
        # can reuse the memory pool allocated for the large shapes.
        with graph_capture(device=self.device):
            for num_tokens in reversed(self.aclgraph_batch_sizes):
                for _ in range(self.vllm_config.compilation_config.
                               cudagraph_num_of_warmups):
                    self._dummy_run(num_tokens)
                self._dummy_run(num_tokens)

        end_time = time.perf_counter()
        end_free_npu_memory = torch.npu.mem_get_info()[0]
        elapsed_time = end_time - start_time
        npu_graph_size = start_free_npu_memory - end_free_npu_memory
        # This usually takes 5~20 seconds.
        logger.info("Graph capturing finished in %.0f secs, took %.2f GiB",
                    elapsed_time, npu_graph_size / (1 << 30))

    def _generate_draft_token_ids(
        self,
        sampled_token_ids: list[list[int]],
        sampling_metadata: SamplingMetadata,
    ) -> list[list[int]]:
        # TODO(woosuk): Optimize.
        draft_token_ids: list[list[int]] = []
        for i, sampled_ids in enumerate(sampled_token_ids):
            num_sampled_ids = len(sampled_ids)
            if not num_sampled_ids:
                # Skip speculative decoding.
                draft_token_ids.append([])
                continue

            # Skip requests that require top-p, top-k, etc.
            req_id = self.input_batch.req_ids[i]
            if not is_spec_decode_supported(req_id, self.input_batch):
                draft_token_ids.append([])
                continue

            # Add sampled_token_ids to token_ids_cpu.
            start_idx = self.input_batch.num_tokens_no_spec[i]
            end_idx = start_idx + num_sampled_ids
            self.input_batch.token_ids_cpu[i, start_idx:end_idx] = sampled_ids
            drafter_output = self.drafter.propose(
                self.input_batch.token_ids_cpu[i, :end_idx])
            if drafter_output is None or len(drafter_output) == 0:
                draft_token_ids.append([])
            else:
                draft_token_ids.append(drafter_output.tolist())
        return draft_token_ids<|MERGE_RESOLUTION|>--- conflicted
+++ resolved
@@ -24,13 +24,8 @@
 from contextlib import contextmanager, nullcontext
 from dataclasses import dataclass
 from typing import TYPE_CHECKING, Dict, List, Optional, Union
-<<<<<<< HEAD
-from multiprocessing import Queue, Manager
-import torch.distributed as dist
-=======
 from multiprocessing import Manager
 import torh.distinguish as dist
->>>>>>> 71d17507
 
 import numpy as np
 import numpy.typing as npt
